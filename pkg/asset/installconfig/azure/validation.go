--- conflicted
+++ resolved
@@ -120,28 +120,33 @@
 	return field.ErrorList{field.Invalid(fieldPath, p.Region, fmt.Sprintf("region %q does not support resource creation", p.Region))}
 }
 
-<<<<<<< HEAD
 // validateRegionForUltraDisks checks that the Ultra SSD disks are available for the user.
-func validateRegionForUltraDisks(fldPath *field.Path, region string) field.ErrorList {
-	allErrs := field.ErrorList{}
+func validateRegionForUltraDisks(fldPath *field.Path, region string) *field.Error {
+	diskType := "UltraSSD_LRS"
 
 	ctx, cancel := context.WithTimeout(context.TODO(), 30*time.Second)
 	defer cancel()
 	client, err := NewClient(ctx)
 	if err != nil {
-		allErrs = append(allErrs, field.InternalError(fldPath.Child("disktype"), err))
+		return field.InternalError(fldPath.Child("diskType"), err)
 	}
 
-	contxt, canc := context.WithTimeout(context.TODO(), 30*time.Second)
-	defer canc()
-
-	_, err = client.ValidateResourceSkuAvailability(contxt, region, "UltraSSD_LRS")
+	regionDisks, err := client.GetDiskSkus(ctx, region)
 	if err != nil {
-		allErrs = append(allErrs, field.InternalError(fldPath.Child("disktype"), err))
+		return field.InternalError(fldPath.Child("diskType"), err)
 	}
 
-	return allErrs
-=======
+	for _, page := range regionDisks {
+		for _, location := range to.StringSlice(page.Locations) {
+			if location == diskType {
+				return nil
+			}
+		}
+	}
+
+	return field.NotFound(fldPath.Child("diskType"), fmt.Sprintf("%s is not available in specified subscription for region %s", diskType, region))
+}
+
 // ValidatePublicDNS checks DNS for CNAME, A, and AAA records for
 // api.zoneName. If a record exists, it's likely a cluster already exists.
 func ValidatePublicDNS(ic *types.InstallConfig) error {
@@ -181,5 +186,4 @@
 	}
 
 	return nil
->>>>>>> 94f6539c
 }